--- conflicted
+++ resolved
@@ -644,7 +644,8 @@
             mean = self.data_aggregated[column].mean()
             data_normalized[column] = data_normalized[column] / mean
 
-<<<<<<< HEAD
+            self.normalization_factors[column] = mean
+
         self.data_normalized = data_normalized
 
         data_normalized_nonagg = self.data.copy()
@@ -659,9 +660,4 @@
                 mean = data_normalized_nonagg[column].mean()
                 data_normalized_nonagg[column] = data_normalized_nonagg[column] / mean
 
-        self.data_normalized_nonagg = data_normalized_nonagg
-=======
-            self.normalization_factors[column] = mean
-
-        self.data_normalized = data_normalized
->>>>>>> f7de5279
+        self.data_normalized_nonagg = data_normalized_nonagg